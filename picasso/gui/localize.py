#!/usr/bin/env python
"""
    gui/localize
    ~~~~~~~~~~~~~~~~~~~~

    Graphical user interface for localizing single molecules

    :author: Joerg Schnitzbauer, 2015
    :copyright: Copyright (c) 2015 Jungmann Lab, Max Planck Institute of Biochemistry
"""

import os.path
import sys
import yaml
from PyQt4 import QtCore, QtGui
import time
import numpy as np
import traceback
<<<<<<< HEAD
from .. import io, localize, gausslq, gaussmle, zfit, lib, CONFIG
=======
from .. import io, localize, lib, CONFIG
>>>>>>> 926da3c9


CMAP_GRAYSCALE = [QtGui.qRgb(_, _, _) for _ in range(256)]
DEFAULT_PARAMETERS = {'Box Size': 7, 'Min. Net Gradient': 5000}


class RubberBand(QtGui.QRubberBand):

    def __init__(self, parent):
        super().__init__(QtGui.QRubberBand.Rectangle, parent)

    def paintEvent(self, event):
        painter = QtGui.QPainter(self)
        color = QtGui.QColor(QtCore.Qt.blue)
        painter.setPen(QtGui.QPen(color))
        rect = event.rect()
        rect.setHeight(rect.height() - 1)
        rect.setWidth(rect.width() - 1)
        painter.drawRect(rect)


class View(QtGui.QGraphicsView):
    """ The central widget which shows `Scene` objects of individual frames """

    def __init__(self, window):
        super().__init__(window)
        self.window = window
        self.setAcceptDrops(True)
        self.pan = False
        self.hscrollbar = self.horizontalScrollBar()
        self.vscrollbar = self.verticalScrollBar()
        self.rubberband = RubberBand(self)
        self.roi = None

    def mousePressEvent(self, event):
        if event.button() == QtCore.Qt.LeftButton:
            self.roi_origin = QtCore.QPoint(event.pos())
            self.rubberband.setGeometry(QtCore.QRect(self.roi_origin, QtCore.QSize()))
            self.rubberband.show()
        elif event.button() == QtCore.Qt.RightButton:
            self.pan = True
            self.pan_start_x = event.x()
            self.pan_start_y = event.y()
            self.setCursor(QtCore.Qt.ClosedHandCursor)
            event.accept()
        else:
            event.ignore()

    def mouseMoveEvent(self, event):
        if event.buttons() == QtCore.Qt.LeftButton:
            self.rubberband.setGeometry(QtCore.QRect(self.roi_origin, event.pos()))
        if self.pan:
            self.hscrollbar.setValue(self.hscrollbar.value() - event.x() + self.pan_start_x)
            self.vscrollbar.setValue(self.vscrollbar.value() - event.y() + self.pan_start_y)
            self.pan_start_x = event.x()
            self.pan_start_y = event.y()
            event.accept()
        else:
            event.ignore()

    def mouseReleaseEvent(self, event):
        if event.button() == QtCore.Qt.LeftButton:
            self.roi_end = QtCore.QPoint(event.pos())
            dx = abs(self.roi_end.x() - self.roi_origin.x())
            dy = abs(self.roi_end.y() - self.roi_origin.y())
            if dx < 10 or dy < 10:
                self.roi = None
                self.rubberband.hide()
            else:
                roi_points = (self.mapToScene(self.roi_origin), self.mapToScene(self.roi_end))
                self.roi = list([[int(_.y()), int(_.x())] for _ in roi_points])
            self.window.draw_frame()
        elif event.button() == QtCore.Qt.RightButton:
            self.pan = False
            self.setCursor(QtCore.Qt.ArrowCursor)
            event.accept()
        else:
            event.ignore()

    def wheelEvent(self, event):
        """ Implements zoooming with the mouse wheel """
        scale = 1.008 ** (-event.delta())
        self.scale(scale, scale)


class Scene(QtGui.QGraphicsScene):
    """ Scenes render indivdual frames and can be displayed in a `View` widget """

    def __init__(self, window, parent=None):
        super().__init__(parent)
        self.window = window
        self.dragMoveEvent = self.dragEnterEvent

    def path_from_drop(self, event):
        url = event.mimeData().urls()[0]
        path = url.toLocalFile()
        base, extension = os.path.splitext(path)
        return path, extension

    def drop_has_valid_url(self, event):
        if not event.mimeData().hasUrls():
            return False
        path, extension = self.path_from_drop(event)
        if extension.lower() not in ['.raw', '.tif']:
            return False
        return True

    def dragEnterEvent(self, event):
        if self.drop_has_valid_url(event):
            event.accept()
        else:
            event.ignore()

    def dropEvent(self, event):
        """ Loads  when dropped into the scene """
        path, extension = self.path_from_drop(event)
        self.window.open(path)


class FitMarker(QtGui.QGraphicsItemGroup):

    def __init__(self, x, y, size, parent=None):
        super().__init__(parent)
        L = size/2
        line1 = QtGui.QGraphicsLineItem(x-L, y-L, x+L, y+L)
        line1.setPen(QtGui.QPen(QtGui.QColor(0, 255, 0)))
        self.addToGroup(line1)
        line2 = QtGui.QGraphicsLineItem(x-L, y+L, x+L, y-L)
        line2.setPen(QtGui.QPen(QtGui.QColor(0, 255, 0)))
        self.addToGroup(line2)


class OddSpinBox(QtGui.QSpinBox):
    """ A spinbox that allows only odd numbers """

    def __init__(self, parent=None):
        super().__init__(parent)
        self.setSingleStep(2)
        self.editingFinished.connect(self.on_editing_finished)

    def on_editing_finished(self):
        value = self.value()
        if value % 2 == 0:
            self.setValue(value + 1)


class CamSettingComboBox(QtGui.QComboBox):

    def __init__(self, cam_combos, camera, index):
        super().__init__()
        self.cam_combos = cam_combos
        self.camera = camera
        self.index = index

    def change_target_choices(self, index):
        cam_combos = self.cam_combos[self.camera]
        sensitivity = CONFIG['Cameras'][self.camera]['Sensitivity']
        for i in range(self.index + 1):
            sensitivity = sensitivity[cam_combos[i].currentText()]
        target = cam_combos[self.index + 1]
        target.blockSignals(True)
        target.clear()
        target.blockSignals(False)
        target.addItems(sorted(list(sensitivity.keys())))


class PromptInfoDialog(QtGui.QDialog):

    def __init__(self, window):
        super().__init__(window)
        self.window = window
        self.setWindowTitle('Enter movie info')
        vbox = QtGui.QVBoxLayout(self)
        grid = QtGui.QGridLayout()
        grid.addWidget(QtGui.QLabel('Byte Order:'), 0, 0)
        self.byte_order = QtGui.QComboBox()
        self.byte_order.addItems(['Little Endian (loads faster)', 'Big Endian'])
        grid.addWidget(self.byte_order, 0, 1)
        grid.addWidget(QtGui.QLabel('Data Type:'), 1, 0)
        self.dtype = QtGui.QComboBox()
        self.dtype.addItems(['float16', 'float32', 'float64', 'int8', 'int16', 'int32', 'uint8', 'uint16', 'uint32'])
        grid.addWidget(self.dtype, 1, 1)
        grid.addWidget(QtGui.QLabel('Frames:'), 2, 0)
        self.frames = QtGui.QSpinBox()
        self.frames.setRange(1, 1e9)
        grid.addWidget(self.frames, 2, 1)
        grid.addWidget(QtGui.QLabel('Height:'), 3, 0)
        self.movie_height = QtGui.QSpinBox()
        self.movie_height.setRange(1, 1e9)
        grid.addWidget(self.movie_height, 3, 1)
        grid.addWidget(QtGui.QLabel('Width'), 4, 0)
        self.movie_width = QtGui.QSpinBox()
        self.movie_width.setRange(1, 1e9)
        grid.addWidget(self.movie_width, 4, 1)
        self.save = QtGui.QCheckBox('Save info to yaml file')
        self.save.setChecked(True)
        grid.addWidget(self.save, 5, 0, 1, 2)
        vbox.addLayout(grid)
        hbox = QtGui.QHBoxLayout()
        vbox.addLayout(hbox)
        # OK and Cancel buttons
        self.buttons = QtGui.QDialogButtonBox(QtGui.QDialogButtonBox.Ok | QtGui.QDialogButtonBox.Cancel,
                                              QtCore.Qt.Horizontal,
                                              self)
        vbox.addWidget(self.buttons)
        self.buttons.accepted.connect(self.accept)
        self.buttons.rejected.connect(self.reject)

    # static method to create the dialog and return (date, time, accepted)
    @staticmethod
    def getMovieSpecs(parent=None):
        dialog = PromptInfoDialog(parent)
        result = dialog.exec_()
        info = {}
        info['Byte Order'] = '>' if dialog.byte_order.currentText() == 'Big Endian' else '<'
        info['Data Type'] = dialog.dtype.currentText()
        info['Frames'] = dialog.frames.value()
        info['Height'] = dialog.movie_height.value()
        info['Width'] = dialog.movie_width.value()
        save = dialog.save.isChecked()
        return (info, save, result == QtGui.QDialog.Accepted)


class ParametersDialog(QtGui.QDialog):
    """ The dialog showing analysis parameters """

    def __init__(self, parent=None):
        super().__init__(parent)
        self.window = parent
        self.setWindowTitle('Parameters')
        self.resize(300, 0)
        self.setModal(False)

        vbox = QtGui.QVBoxLayout(self)
        identification_groupbox = QtGui.QGroupBox('Identification')
        vbox.addWidget(identification_groupbox)
        identification_grid = QtGui.QGridLayout(identification_groupbox)

        # Box Size
        identification_grid.addWidget(QtGui.QLabel('Box side length:'), 0, 0)
        self.box_spinbox = OddSpinBox()
        self.box_spinbox.setKeyboardTracking(False)
        self.box_spinbox.setValue(DEFAULT_PARAMETERS['Box Size'])
        self.box_spinbox.valueChanged.connect(self.on_box_changed)
        identification_grid.addWidget(self.box_spinbox, 0, 1)

        # Min. Net Gradient
        identification_grid.addWidget(QtGui.QLabel('Min. Net Gradient:'), 1, 0)
        self.mng_spinbox = QtGui.QSpinBox()
        self.mng_spinbox.setRange(0, 1e9)
        self.mng_spinbox.setValue(DEFAULT_PARAMETERS['Min. Net Gradient'])
        self.mng_spinbox.setKeyboardTracking(False)
        self.mng_spinbox.valueChanged.connect(self.on_mng_spinbox_changed)
        identification_grid.addWidget(self.mng_spinbox, 1, 1)

        # Slider
        self.mng_slider = QtGui.QSlider()
        self.mng_slider.setOrientation(QtCore.Qt.Horizontal)
        self.mng_slider.setRange(0, 10000)
        self.mng_slider.setValue(DEFAULT_PARAMETERS['Min. Net Gradient'])
        self.mng_slider.setSingleStep(1)
        self.mng_slider.setPageStep(20)
        self.mng_slider.valueChanged.connect(self.on_mng_slider_changed)
        identification_grid.addWidget(self.mng_slider, 2, 0, 1, 2)

        hbox = QtGui.QHBoxLayout()
        identification_grid.addLayout(hbox, 3, 0, 1, 2)

        # Min SpinBox
        self.mng_min_spinbox = QtGui.QSpinBox()
        self.mng_min_spinbox.setRange(0, 999999)
        self.mng_min_spinbox.setKeyboardTracking(False)
        self.mng_min_spinbox.setValue(0)
        self.mng_min_spinbox.valueChanged.connect(self.on_mng_min_changed)
        hbox.addWidget(self.mng_min_spinbox)

        hbox.addStretch(1)

        # Max SpinBox
        self.mng_max_spinbox = QtGui.QSpinBox()
        self.mng_max_spinbox.setKeyboardTracking(False)
        self.mng_max_spinbox.setRange(0, 999999)
        self.mng_max_spinbox.setValue(10000)
        self.mng_max_spinbox.valueChanged.connect(self.on_mng_max_changed)
        hbox.addWidget(self.mng_max_spinbox)

        self.preview_checkbox = QtGui.QCheckBox('Preview')
        self.preview_checkbox.setTristate(False)
        # self.preview_checkbox.setChecked(True)
        self.preview_checkbox.stateChanged.connect(self.on_preview_changed)
        identification_grid.addWidget(self.preview_checkbox, 4, 0)

        # Camera:
        if 'Cameras' in CONFIG:
            # Experiment settings
            exp_groupbox = QtGui.QGroupBox('Experiment settings')
            vbox.addWidget(exp_groupbox)
            exp_grid = QtGui.QGridLayout(exp_groupbox)
            exp_grid.addWidget(QtGui.QLabel('Camera:'), 0, 0)
            self.camera = QtGui.QComboBox()
            exp_grid.addWidget(self.camera, 0, 1)
            cameras = sorted(list(CONFIG['Cameras'].keys()))
            self.camera.addItems(cameras)
            self.camera.currentIndexChanged.connect(self.on_camera_changed)

            self.cam_settings = QtGui.QStackedWidget()
            exp_grid.addWidget(self.cam_settings, 1, 0, 1, 2)
            self.cam_combos = {}
            self.emission_combos = {}
            for camera in cameras:
                cam_widget = QtGui.QWidget()
                cam_grid = QtGui.QGridLayout(cam_widget)
                self.cam_settings.addWidget(cam_widget)
                cam_config = CONFIG['Cameras'][camera]
                if 'Sensitivity' in cam_config:
                    sensitivity = cam_config['Sensitivity']
                    if 'Sensitivity Categories' in cam_config:
                        self.cam_combos[camera] = []
                        categories = cam_config['Sensitivity Categories']
                        for i, category in enumerate(categories):
                            row_count = cam_grid.rowCount()
                            cam_grid.addWidget(QtGui.QLabel(category+':'), row_count, 0)
                            cat_combo = CamSettingComboBox(self.cam_combos, camera, i)
                            cam_grid.addWidget(cat_combo, row_count, 1)
                            self.cam_combos[camera].append(cat_combo)
                        self.cam_combos[camera][0].addItems(sorted(list(sensitivity.keys())))
                        for cam_combo in self.cam_combos[camera][:-1]:
                            cam_combo.currentIndexChanged.connect(cam_combo.change_target_choices)
                        self.cam_combos[camera][0].change_target_choices(0)
                        self.cam_combos[camera][-1].currentIndexChanged.connect(self.update_sensitivity)
                if 'Quantum Efficiency' in cam_config:
                    try:
                        qes = cam_config['Quantum Efficiency'].keys()
                    except AttributeError:
                        pass
                    else:
                        row_count = cam_grid.rowCount()
                        cam_grid.addWidget(QtGui.QLabel('Emission Wavelength:'), row_count, 0)
                        emission_combo = QtGui.QComboBox()
                        cam_grid.addWidget(emission_combo, row_count, 1)
                        wavelengths = sorted([str(_) for _ in qes])
                        emission_combo.addItems(wavelengths)
                        emission_combo.currentIndexChanged.connect(self.on_emission_changed)
                        self.emission_combos[camera] = emission_combo
                spacer = QtGui.QWidget()
                spacer.setSizePolicy(QtGui.QSizePolicy.Preferred, QtGui.QSizePolicy.Expanding)
                cam_grid.addWidget(spacer, cam_grid.rowCount(), 0)

        # Photon conversion
        photon_groupbox = QtGui.QGroupBox('Photon Conversion')
        vbox.addWidget(photon_groupbox)
        photon_grid = QtGui.QGridLayout(photon_groupbox)

        # EM Gain
        photon_grid.addWidget(QtGui.QLabel('EM Gain:'), 0, 0)
        self.gain = QtGui.QSpinBox()
        self.gain.setRange(1, 1e6)
        self.gain.setValue(1)
        photon_grid.addWidget(self.gain, 0, 1)

        # Baseline
        photon_grid.addWidget(QtGui.QLabel('Baseline:'), 1, 0)
        self.baseline = QtGui.QDoubleSpinBox()
        self.baseline.setRange(0, 1e6)
        self.baseline.setValue(100.0)
        self.baseline.setDecimals(1)
        self.baseline.setSingleStep(0.1)
        photon_grid.addWidget(self.baseline, 1, 1)

        # Sensitivity
        photon_grid.addWidget(QtGui.QLabel('Sensitivity:'), 2, 0)
        self.sensitivity = QtGui.QDoubleSpinBox()
        self.sensitivity.setRange(0, 1e6)
        self.sensitivity.setValue(1.0)
        self.sensitivity.setDecimals(4)
        self.sensitivity.setSingleStep(0.01)
        photon_grid.addWidget(self.sensitivity, 2, 1)

        # QE
        photon_grid.addWidget(QtGui.QLabel('Quantum Efficiency:'), 3, 0)
        self.qe = QtGui.QDoubleSpinBox()
        self.qe.setRange(0, 1)
        self.qe.setValue(0.9)
        self.qe.setDecimals(2)
        self.qe.setSingleStep(0.1)
        photon_grid.addWidget(self.qe, 3, 1)

        # Fit Settings
        fit_groupbox = QtGui.QGroupBox('Fit Settings')
        vbox.addWidget(fit_groupbox)
        fit_grid = QtGui.QGridLayout(fit_groupbox)
        fit_grid.addWidget(QtGui.QLabel('Method:'), 0, 0)
        self.fit_method = QtGui.QComboBox()
        self.fit_method.addItems(['MLE, integrated Gaussian', 'LQ, Gaussian'])
        fit_grid.addWidget(self.fit_method, 0, 1)
        fit_stack = QtGui.QStackedWidget()
        fit_grid.addWidget(fit_stack, 1, 0, 1, 2)
        self.fit_method.currentIndexChanged.connect(fit_stack.setCurrentIndex)

        # MLE
        mle_widget = QtGui.QWidget()
        fit_stack.addWidget(mle_widget)
        mle_grid = QtGui.QGridLayout(mle_widget)
        mle_grid.addWidget(QtGui.QLabel('Convergence criterion:'), 0, 0)
        self.convergence_criterion = QtGui.QDoubleSpinBox()
        self.convergence_criterion.setRange(0, 1e6)
        self.convergence_criterion.setDecimals(6)
        self.convergence_criterion.setValue(0.001)
        mle_grid.addWidget(self.convergence_criterion, 0, 1)
        mle_grid.addWidget(QtGui.QLabel('Max. iterations:'), 1, 0)
        self.max_it = QtGui.QSpinBox()
        self.max_it.setRange(1, 1e6)
        self.max_it.setValue(1000)
        mle_grid.addWidget(self.max_it, 1, 1)

        # LQ
        lq_widget = QtGui.QWidget()
        fit_stack.addWidget(lq_widget)
        # lq_grid = QtGui.QGridLayout(lq_widget)

        # 3D
        z_groupbox = QtGui.QGroupBox('3D via Astigmatism')
        vbox.addWidget(z_groupbox)
        z_grid = QtGui.QGridLayout(z_groupbox)
        z_grid.addWidget(QtGui.QLabel('Non-integrated Gaussian fitting is recommend!'), 0, 0, 1, 2)
        load_z_calib = QtGui.QPushButton('Load calibration')
        load_z_calib.setAutoDefault(False)
        load_z_calib.clicked.connect(self.load_z_calib)
        z_grid.addWidget(load_z_calib, 1, 1)
        self.fit_z_checkbox = QtGui.QCheckBox('Fit Z')
        self.fit_z_checkbox.setEnabled(False)
        z_grid.addWidget(self.fit_z_checkbox, 3, 1)
        self.z_calib_label = QtGui.QLabel('-- no calibration loaded --')
        self.z_calib_label.setAlignment(QtCore.Qt.AlignCenter)
        self.z_calib_label.setSizePolicy(QtGui.QSizePolicy.Ignored, QtGui.QSizePolicy.Fixed)
        z_grid.addWidget(self.z_calib_label, 1, 0)
        z_grid.addWidget(QtGui.QLabel('Magnification factor:'), 2, 0)
        self.magnification_factor = QtGui.QDoubleSpinBox()
        self.magnification_factor.setRange(0, 1e6)
        self.magnification_factor.setDecimals(4)
        self.magnification_factor.setValue(0.79)
        z_grid.addWidget(self.magnification_factor, 2, 1)

        if 'Cameras' in CONFIG:
            camera = self.camera.currentText()
            if camera in CONFIG['Cameras']:
                self.on_camera_changed(0)
                camera_config = CONFIG['Cameras'][camera]
                if 'Sensitivity' in camera_config and 'Sensitivity Categories' in camera_config:
                    self.update_sensitivity()

    def load_z_calib(self):
        if hasattr(self.window, 'movie_path'):
            dir = os.path.dirname(self.window.movie_path)
        else:
            dir = None
        path = QtGui.QFileDialog.getOpenFileName(self, 'Load 3d calibration', directory=dir, filter='*.yaml')
        if path:
            with open(path, 'r') as f:
                self.z_calibration = yaml.load(f)
            self.z_calib_label.setAlignment(QtCore.Qt.AlignRight)
            self.z_calib_label.setText(os.path.basename(path))
            self.fit_z_checkbox.setEnabled(True)
            self.fit_z_checkbox.setChecked(True)

    def on_box_changed(self, value):
        self.window.on_parameters_changed()

    def on_camera_changed(self, index):
        self.gain.setValue(1)
        self.cam_settings.setCurrentIndex(index)
        camera = self.camera.currentText()
        cam_config = CONFIG['Cameras'][camera]
        if 'Baseline' in cam_config:
            self.baseline.setValue(cam_config['Baseline'])
        self.update_sensitivity()
        self.update_qe()

    def update_qe(self):
        camera = self.camera.currentText()
        cam_config = CONFIG['Cameras'][camera]
        if 'Quantum Efficiency' in cam_config:
            qe = cam_config['Quantum Efficiency']
            try:
                self.qe.setValue(qe)
            except TypeError:
                # qe is not a number
                em_combo = self.emission_combos[camera]
                wavelength = float(em_combo.currentText())
                qe = cam_config['Quantum Efficiency'][wavelength]
                self.qe.setValue(qe)

    def on_emission_changed(self, index):
        self.update_qe()

    def on_mng_spinbox_changed(self, value):
        if value < self.mng_slider.minimum():
            self.mng_min_spinbox.setValue(value)
        if value > self.mng_slider.maximum():
            self.mng_max_spinbox.setValue(value)
        self.mng_slider.setValue(value)

    def on_mng_slider_changed(self, value):
        self.mng_spinbox.setValue(value)
        if self.preview_checkbox.isChecked():
            self.window.on_parameters_changed()

    def on_mng_min_changed(self, value):
        self.mng_slider.setMinimum(value)

    def on_mng_max_changed(self, value):
        self.mng_slider.setMaximum(value)

    def on_preview_changed(self, state):
        self.window.draw_frame()

    def set_camera_parameters(self, info):
        if 'Cameras' in CONFIG and 'Camera' in info:
            cameras = [self.camera.itemText(_) for _ in range(self.camera.count())]
            camera = info['Camera']
            if camera in cameras:
                index = cameras.index(camera)
                self.camera.setCurrentIndex(index)
                if 'Micro-Manager Metadata' in info:
                    mm_info = info['Micro-Manager Metadata']
                    cam_config = CONFIG['Cameras'][camera]
                    if 'Gain Property Name' in cam_config:
                        gain_property_name = cam_config['Gain Property Name']
                        gain = mm_info[camera + '-' + gain_property_name]
                        if 'EM Switch Property' in cam_config:
                            switch_property_name = cam_config['EM Switch Property']['Name']
                            switch_property_value = mm_info[camera + '-' + switch_property_name]
                            if switch_property_value == cam_config['EM Switch Property'][True]:
                                self.gain.setValue(int(gain))
                            else:
                                self.gain.setValue(1)
                    if 'Sensitivity Categories' in cam_config:
                        cam_combos = self.cam_combos[camera]
                        categories = cam_config['Sensitivity Categories']
                        for i, category in enumerate(categories):
                            property_name = camera + '-' + category
                            if property_name in mm_info:
                                exp_setting = mm_info[camera + '-' + category]
                                cam_combo = cam_combos[i]
                                for index in range(cam_combo.count()):
                                    if cam_combo.itemText(index) == exp_setting:
                                        cam_combo.setCurrentIndex(index)
                                        break
                    if 'Quantum Efficiency' in cam_config:
                        if 'Channel Device' in cam_config:
                            channel_device_name = cam_config['Channel Device']['Name']
                            channel = mm_info[channel_device_name]
                            channels = cam_config['Channel Device']['Emission Wavelengths']
                            if channel in channels:
                                wavelength = str(channels[channel])
                                em_combo = self.emission_combos[camera]
                                for index in range(em_combo.count()):
                                    if em_combo.itemText(index) == wavelength:
                                        em_combo.setCurrentIndex(index)
                                        break
                                else:
                                    raise ValueError('No quantum efficiency found for wavelength ' + wavelength)

    def update_sensitivity(self, index=None):
        camera = self.camera.currentText()
        cam_config = CONFIG['Cameras'][camera]
        sensitivity = cam_config['Sensitivity']
        if 'Sensitivity' in cam_config:
            try:
                self.sensitivity.setValue(sensitivity)
            except TypeError:
                # sensitivity is not a number
                categories = cam_config['Sensitivity Categories']
                for i, category in enumerate(categories):
                    cat_combo = self.cam_combos[camera][i]
                    sensitivity = sensitivity[cat_combo.currentText()]
                self.sensitivity.setValue(sensitivity)


class ContrastDialog(QtGui.QDialog):

    def __init__(self, window):
        super().__init__(window)
        self.window = window
        self.setWindowTitle('Contrast')
        self.resize(200, 0)
        self.setModal(False)
        grid = QtGui.QGridLayout(self)
        black_label = QtGui.QLabel('Black:')
        grid.addWidget(black_label, 0, 0)
        self.black_spinbox = QtGui.QSpinBox()
        self.black_spinbox.setKeyboardTracking(False)
        self.black_spinbox.setRange(0, 999999)
        self.black_spinbox.valueChanged.connect(self.on_contrast_changed)
        grid.addWidget(self.black_spinbox, 0, 1)
        white_label = QtGui.QLabel('White:')
        grid.addWidget(white_label, 1, 0)
        self.white_spinbox = QtGui.QSpinBox()
        self.white_spinbox.setKeyboardTracking(False)
        self.white_spinbox.setRange(0, 999999)
        self.white_spinbox.valueChanged.connect(self.on_contrast_changed)
        grid.addWidget(self.white_spinbox, 1, 1)
        self.auto_checkbox = QtGui.QCheckBox('Auto')
        self.auto_checkbox.setTristate(False)
        self.auto_checkbox.setChecked(True)
        self.auto_checkbox.stateChanged.connect(self.on_auto_changed)
        grid.addWidget(self.auto_checkbox, 2, 0, 1, 2)
        self.silent_contrast_change = False

    def change_contrast_silently(self, black, white):
        self.silent_contrast_change = True
        self.black_spinbox.setValue(black)
        self.white_spinbox.setValue(white)
        self.silent_contrast_change = False

    def on_contrast_changed(self, value):
        if not self.silent_contrast_change:
            self.auto_checkbox.setChecked(False)
            self.window.draw_frame()

    def on_auto_changed(self, state):
        if state:
            movie = self.window.movie
            frame_number = self.window.current_frame_number
            frame = movie[frame_number]
            self.change_contrast_silently(frame.min(), frame.max())
            self.window.draw_frame()


class Window(QtGui.QMainWindow):
    """ The main window """

    def __init__(self):
        super().__init__()
        # Init GUI
        self.setWindowTitle('Picasso: Localize')
        this_directory = os.path.dirname(os.path.realpath(__file__))
        icon_path = os.path.join(this_directory, 'icons', 'localize.ico')
        icon = QtGui.QIcon(icon_path)
        self.setWindowIcon(icon)
        self.resize(768, 768)
        self.parameters_dialog = ParametersDialog(self)
        self.contrast_dialog = ContrastDialog(self)
        self.init_menu_bar()
        self.view = View(self)
        self.setCentralWidget(self.view)
        self.scene = Scene(self)
        self.view.setScene(self.scene)
        self.status_bar = self.statusBar()
        self.status_bar_frame_indicator = QtGui.QLabel()
        self.status_bar.addPermanentWidget(self.status_bar_frame_indicator)

        #: Holds the current movie as a numpy memmap in the format (frame, y, x)
        self.movie = None

        #: A dictionary of analysis parameters used for the last operation
        self.last_identification_info = None

        #: A numpy.recarray of identifcations with fields frame, x and y
        self.identifications = None

        self.ready_for_fit = False

        self.locs = None

    def init_menu_bar(self):
        menu_bar = self.menuBar()

        """ File """
        file_menu = menu_bar.addMenu('File')
        open_action = file_menu.addAction('Open movie')
        open_action.setShortcut('Ctrl+O')
        open_action.triggered.connect(self.open_file_dialog)
        file_menu.addAction(open_action)
        save_action = file_menu.addAction('Save localizations')
        save_action.setShortcut('Ctrl+S')
        save_action.triggered.connect(self.save_locs_dialog)
        file_menu.addAction(save_action)
        save_spots_action = file_menu.addAction('Save spots')
        save_spots_action.setShortcut('Ctrl+Shift+S')
        save_spots_action.triggered.connect(self.save_spots_dialog)
        file_menu.addAction(save_spots_action)
        # file_menu.addSeparator()
        # open_parameters_action = file_menu.addAction('Load parameters')
        # open_parameters_action.setShortcut('Ctrl+Shift+O')
        # open_parameters_action.triggered.connect(self.open_parameters)
        # file_menu.addAction(open_parameters_action)
        # save_parameters_action = file_menu.addAction('Save parameters')
        # save_parameters_action.setShortcut('Ctrl+Shift+S')
        # save_parameters_action.triggered.connect(self.save_parameters)
        # file_menu.addAction(save_parameters_action)

        """ View """
        view_menu = menu_bar.addMenu('View')
        previous_frame_action = view_menu.addAction('Previous frame')
        previous_frame_action.setShortcut('Left')
        previous_frame_action.triggered.connect(self.previous_frame)
        view_menu.addAction(previous_frame_action)
        next_frame_action = view_menu.addAction('Next frame')
        next_frame_action.setShortcut('Right')
        next_frame_action.triggered.connect(self.next_frame)
        view_menu.addAction(next_frame_action)
        view_menu.addSeparator()
        first_frame_action = view_menu.addAction('First frame')
        first_frame_action.setShortcut('Home')
        first_frame_action.triggered.connect(self.first_frame)
        view_menu.addAction(first_frame_action)
        last_frame_action = view_menu.addAction('Last frame')
        last_frame_action.setShortcut('End')
        last_frame_action.triggered.connect(self.last_frame)
        view_menu.addAction(last_frame_action)
        go_to_frame_action = view_menu.addAction('Go to frame')
        go_to_frame_action.setShortcut('Ctrl+G')
        go_to_frame_action.triggered.connect(self.to_frame)
        view_menu.addAction(go_to_frame_action)
        view_menu.addSeparator()
        zoom_in_action = view_menu.addAction('Zoom in')
        zoom_in_action.setShortcuts(['Ctrl++', 'Ctrl+='])
        zoom_in_action.triggered.connect(self.zoom_in)
        view_menu.addAction(zoom_in_action)
        zoom_out_action = view_menu.addAction('Zoom out')
        zoom_out_action.setShortcut('Ctrl+-')
        zoom_out_action.triggered.connect(self.zoom_out)
        view_menu.addAction(zoom_out_action)
        fit_in_view_action = view_menu.addAction('Fit image to window')
        fit_in_view_action.setShortcut('Ctrl+W')
        fit_in_view_action.triggered.connect(self.fit_in_view)
        view_menu.addAction(fit_in_view_action)
        view_menu.addSeparator()
        display_settings_action = view_menu.addAction('Contrast')
        display_settings_action.setShortcut('Ctrl+C')
        display_settings_action.triggered.connect(self.contrast_dialog.show)
        view_menu.addAction(display_settings_action)

        """ Analyze """
        analyze_menu = menu_bar.addMenu('Analyze')
        parameters_action = analyze_menu.addAction('Parameters')
        parameters_action.setShortcut('Ctrl+P')
        parameters_action.triggered.connect(self.parameters_dialog.show)
        analyze_menu.addAction(parameters_action)
        analyze_menu.addSeparator()
        identify_action = analyze_menu.addAction('Identify')
        identify_action.setShortcut('Ctrl+I')
        identify_action.triggered.connect(self.identify)
        analyze_menu.addAction(identify_action)
        fit_action = analyze_menu.addAction('Fit')
        fit_action.setShortcut('Ctrl+F')
        fit_action.triggered.connect(self.fit)
        analyze_menu.addAction(fit_action)
        localize_action = analyze_menu.addAction('Localize (Identify && Fit)')
        localize_action.setShortcut('Ctrl+L')
        localize_action.triggered.connect(self.localize)
        analyze_menu.addAction(localize_action)
        analyze_menu.addSeparator()
        calibrate_z_action = analyze_menu.addAction('Calibrate 3D')
        calibrate_z_action.triggered.connect(self.calibrate_z)

    @property
    def camera_info(self):
        camera_info = {}
        camera_info['baseline'] = self.parameters_dialog.baseline.value()
        camera_info['gain'] = self.parameters_dialog.gain.value()
        camera_info['sensitivity'] = self.parameters_dialog.sensitivity.value()
        camera_info['qe'] = self.parameters_dialog.qe.value()
        return camera_info

    def calibrate_z(self):
        self.localize(calibrate_z=True)

    def open_file_dialog(self):
        path = QtGui.QFileDialog.getOpenFileName(self, 'Open image sequence', filter='*.raw; *.tif')
        if path:
            self.open(path)

    def open(self, path):
        t0 = time.time()
        result = io.load_movie(path, prompt_info=self.prompt_info)
        if result is not None:
            self.movie, self.info = result
            dt = time.time() - t0
            self.movie_path = path
            self.identifications = None
            self.locs = None
            self.ready_for_fit = False
            self.set_frame(0)
            self.fit_in_view()
            self.parameters_dialog.set_camera_parameters(self.info[0])
            self.status_bar.showMessage('Opened movie in {:.2f} seconds.'.format(dt))

    def prompt_info(self):
        info, save, ok = PromptInfoDialog.getMovieSpecs(self)
        if ok:
            return info, save

    def previous_frame(self):
        if self.movie is not None:
            if self.current_frame_number > 0:
                self.set_frame(self.current_frame_number - 1)

    def next_frame(self):
        if self.movie is not None:
            if self.current_frame_number + 1 < self.info[0]['Frames']:
                self.set_frame(self.current_frame_number + 1)

    def first_frame(self):
        if self.movie is not None:
            self.set_frame(0)

    def last_frame(self):
        if self.movie is not None:
            self.set_frame(self.info[0]['Frames'] - 1)

    def to_frame(self):
        if self.movie is not None:
            frames = self.info[0]['Frames']
            number, ok = QtGui.QInputDialog.getInt(self, 'Go to frame', 'Frame number:', self.current_frame_number+1, 1, frames)
            if ok:
                self.set_frame(number - 1)

    def set_frame(self, number):
        self.current_frame_number = number
        if self.contrast_dialog.auto_checkbox.isChecked():
            black = self.movie[number].min()
            white = self.movie[number].max()
            self.contrast_dialog.change_contrast_silently(black, white)
        self.draw_frame()
        self.status_bar_frame_indicator.setText('{:,}/{:,}'.format(number + 1, self.info[0]['Frames']))

    def draw_frame(self):
        if self.movie is not None:
            frame = self.movie[self.current_frame_number]
            frame = frame.astype('float32')
            if self.contrast_dialog.auto_checkbox.isChecked():
                frame -= frame.min()
                frame /= frame.max()
            else:
                frame -= self.contrast_dialog.black_spinbox.value()
                frame /= self.contrast_dialog.white_spinbox.value()
            frame *= 255.0
            frame = np.maximum(frame, 0)
            frame = np.minimum(frame, 255)
            frame = frame.astype('uint8')
            height, width = frame.shape
            image = QtGui.QImage(frame.data, width, height, width, QtGui.QImage.Format_Indexed8)
            image.setColorTable(CMAP_GRAYSCALE)
            pixmap = QtGui.QPixmap.fromImage(image)
            self.scene = Scene(self)
            self.scene.addPixmap(pixmap)
            self.view.setScene(self.scene)
            if self.ready_for_fit:
                identifications_frame = self.identifications[self.identifications.frame == self.current_frame_number]
                box = self.last_identification_info['Box Size']
                self.draw_identifications(identifications_frame, box, QtGui.QColor('yellow'))
            else:
                if self.parameters_dialog.preview_checkbox.isChecked():
                    identifications_frame = localize.identify_by_frame_number(self.movie,
                                                                              self.parameters['Min. Net Gradient'],
                                                                              self.parameters['Box Size'],
                                                                              self.current_frame_number,
                                                                              self.view.roi)
                    box = self.parameters['Box Size']
                    self.status_bar.showMessage('Found {:,} spots in current frame.'.format(len(identifications_frame)))
                    self.draw_identifications(identifications_frame, box, QtGui.QColor('red'))
                else:
                    self.status_bar.showMessage('')
            if self.locs is not None:
                locs_frame = self.locs[self.locs.frame == self.current_frame_number]
                for loc in locs_frame:
                    self.scene.addItem(FitMarker(loc.x+0.5, loc.y+0.5, 1))

    def draw_identifications(self, identifications, box, color):
        box_half = int(box / 2)
        for identification in identifications:
            x = identification.x
            y = identification.y
            self.scene.addRect(x - box_half, y - box_half, box, box, color)

    def open_parameters(self):
        path = QtGui.QFileDialog.getOpenFileName(self, 'Open parameters', filter='*.yaml')
        if path:
            self.load_parameters(path)

    def load_parameters(self, path):
        with open(path, 'r') as file:
            parameters = yaml.load(file)
            self.parameters_dialog.box_spinbox.setValue(parameters['Box Size'])
            self.parameters_dialog.mng_spinbox.setValue(parameters['Min. Net Gradient'])
            self.status_bar.showMessage('Parameter file {} loaded.'.format(path))

    def save_parameters(self):
        path = QtGui.QFileDialog.getSaveFileName(self, 'Save parameters', filter='*.yaml')
        if path:
            with open(path, 'w') as file:
                yaml.dump(self.parameters, file)

    @property
    def parameters(self):
        return {'Box Size': self.parameters_dialog.box_spinbox.value(),
                'Min. Net Gradient': self.parameters_dialog.mng_slider.value()}

    def on_parameters_changed(self):
        self.locs = None
        self.ready_for_fit = False
        self.draw_frame()

    def identify(self, fit_afterwards=False, calibrate_z=False):
        if self.movie is not None:
            self.status_bar.showMessage('Preparing identification...')
            self.identificaton_worker = IdentificationWorker(self, fit_afterwards, calibrate_z)
            self.identificaton_worker.progressMade.connect(self.on_identify_progress)
            self.identificaton_worker.finished.connect(self.on_identify_finished)
            self.identificaton_worker.start()

    def on_identify_progress(self, frame_number, parameters):
        n_frames = self.info[0]['Frames']
        box = parameters['Box Size']
        mng = parameters['Min. Net Gradient']
        message = 'Identifying in frame {:,} / {:,} (Box Size: {:,}; Min. Net Gradient: {:,}) ...'.format(frame_number,
                                                                                                          n_frames,
                                                                                                          box,
                                                                                                          mng)
        self.status_bar.showMessage(message)

    def on_identify_finished(self, parameters, roi, identifications, fit_afterwards, calibrate_z):
        if len(identifications):
            self.locs = None
            self.last_identification_info = parameters.copy()
            self.last_identification_info['ROI'] = roi
            n_identifications = len(identifications)
            box = parameters['Box Size']
            mng = parameters['Min. Net Gradient']
            message = 'Identified {:,} spots (Box Size: {:,}; Min. Net Gradient: {:,}). Ready for fit.'.format(n_identifications,
                                                                                                               box, mng)
            self.status_bar.showMessage(message)
            self.identifications = identifications
            self.ready_for_fit = True
            self.draw_frame()
            if fit_afterwards:
                self.fit(calibrate_z=calibrate_z)

    def fit(self, calibrate_z=False):
        if self.movie is not None and self.ready_for_fit:
            self.status_bar.showMessage('Preparing fit...')
            method = self.parameters_dialog.fit_method.currentText()
            method = {'MLE, integrated Gaussian': 'mle', 'LQ, Gaussian': 'lq'}[method]
            eps = self.parameters_dialog.convergence_criterion.value()
            max_it = self.parameters_dialog.max_it.value()
            fit_z = self.parameters_dialog.fit_z_checkbox.isChecked()
            self.fit_worker = FitWorker(self.movie, self.camera_info, self.identifications, self.parameters['Box Size'], method, eps, max_it, fit_z, calibrate_z)
            self.fit_worker.progressMade.connect(self.on_fit_progress)
            self.fit_worker.finished.connect(self.on_fit_finished)
            self.fit_worker.start()

    def fit_z(self):
        self.status_bar.showMessage('Fitting z position...')
        self.fit_z_worker = FitZWorker(self.locs, self.info, self.parameters_dialog.z_calibration, self.parameters_dialog.magnification_factor.value())
        self.fit_z_worker.progressMade.connect(self.on_fit_z_progress)
        self.fit_z_worker.finished.connect(self.on_fit_z_finished)
        self.fit_z_worker.start()

    def on_fit_progress(self, current, total):
        message = 'Fitting spot {:,} / {:,} ...'.format(current, total)
        self.status_bar.showMessage(message)

    def on_fit_finished(self, locs, elapsed_time, fit_z, calibrate_z):
        self.status_bar.showMessage('Fitted {:,} spots in {:.2f} seconds.'.format(len(locs), elapsed_time))
        self.locs = locs
        self.draw_frame()
        base, ext = os.path.splitext(self.movie_path)
        if calibrate_z:
            step, ok = QtGui.QInputDialog.getDouble(self, '3D Calibration', 'Calibration step size:', value=5, decimals=2)
            if ok:
                base, ext = os.path.splitext(self.movie_path)
                out_path = base + '_3d_calib.yaml'
                path = QtGui.QFileDialog.getSaveFileName(self, 'Save 3D calibration', out_path, filter='*.yaml')
                if path:
                    zfit.calibrate_z(locs, self.info, step, self.parameters_dialog.magnification_factor.value(), path=path)
        else:
            if fit_z:
                self.fit_z()
            else:
                locs_path = base + '_locs.hdf5'
                self.save_locs(locs_path)

    def on_fit_z_progress(self, current, total):
        message = 'Fitting z coordinate {:,} / {:,} ...'.format(current, total)
        self.status_bar.showMessage(message)

    def on_fit_z_finished(self, locs, elapsed_time):
        self.status_bar.showMessage('Fitted {:,} z coordinates in {:.2f} seconds.'.format(len(locs), elapsed_time))
        self.locs = locs
        base, ext = os.path.splitext(self.movie_path)
        self.save_locs(base + '_locs.hdf5')

    def fit_in_view(self):
        self.view.fitInView(self.scene.sceneRect(), QtCore.Qt.KeepAspectRatio)

    def zoom_in(self):
        self.view.scale(10 / 7, 10 / 7)

    def zoom_out(self):
        self.view.scale(7 / 10, 7 / 10)

    def save_spots(self, path):
        box = self.parameters['Box Size']
        spots = localize.get_spots(self.movie, self.identifications, box, self.camera_info)
        io.save_datasets(path, self.info, spots=spots)

    def save_spots_dialog(self):
        base, ext = os.path.splitext(self.movie_path)
        path = base + '_spots.hdf5'
        path = QtGui.QFileDialog.getSaveFileName(self, 'Save spots', path, filter='*.hdf5')
        if path:
            self.save_spots(path)

    def save_locs(self, path):
        localize_info = self.last_identification_info.copy()
        localize_info['Generated by'] = 'Picasso Localize'
        info = self.info + [localize_info]
        io.save_locs(path, self.locs, info)

    def save_locs_dialog(self):
        base, ext = os.path.splitext(self.movie_path)
        locs_path = base + '_locs.hdf5'
        path = QtGui.QFileDialog.getSaveFileName(self, 'Save localizations', locs_path, filter='*.hdf5')
        if path:
            self.save_locs(path)

    def localize(self, calibrate_z=False):
        self.identify(fit_afterwards=True, calibrate_z=calibrate_z)


class IdentificationWorker(QtCore.QThread):

    progressMade = QtCore.pyqtSignal(int, dict)
    finished = QtCore.pyqtSignal(dict, object, np.recarray, bool, bool)

    def __init__(self, window, fit_afterwards, calibrate_z):
        super().__init__()
        self.window = window
        self.movie = window.movie
        self.roi = window.view.roi
        self.parameters = window.parameters
        self.fit_afterwards = fit_afterwards
        self.calibrate_z = calibrate_z

    def run(self):
        N = len(self.movie)
        current, futures = localize.identify_async(self.movie,
                                                   self.parameters['Min. Net Gradient'],
                                                   self.parameters['Box Size'],
                                                   self.roi)
        while current[0] < N:
            self.progressMade.emit(current[0], self.parameters)
            time.sleep(0.2)
        self.progressMade.emit(current[0], self.parameters)
        identifications = localize.identifications_from_futures(futures)
        self.finished.emit(self.parameters, self.roi, identifications, self.fit_afterwards, self.calibrate_z)


class FitWorker(QtCore.QThread):

    progressMade = QtCore.pyqtSignal(int, int)
    finished = QtCore.pyqtSignal(np.recarray, float, bool, bool)

    def __init__(self, movie, camera_info, identifications, box, method, eps, max_it, fit_z, calibrate_z):
        super().__init__()
        self.movie = movie
        self.camera_info = camera_info
        self.identifications = identifications
        self.box = box
        self.method = method
        self.eps = eps
        self.max_it = max_it
        self.fit_z = fit_z
        self.calibrate_z = calibrate_z

    def run(self):
        N = len(self.identifications)
        t0 = time.time()
        spots = localize.get_spots(self.movie, self.identifications, self.box, self.camera_info)
        if self.method == 'lq':
            fs = gausslq.fit_spots_parallel(spots, async=True)
            n_tasks = len(fs)
            while lib.n_futures_done(fs) < n_tasks:
                self.progressMade.emit(round(N * lib.n_futures_done(fs) / n_tasks), N)
                time.sleep(0.2)
            theta = gausslq.fits_from_futures(fs)
            em = self.camera_info['gain'] > 1
            locs = gausslq.locs_from_fits(self.identifications, theta, self.box, em)
        elif self.method == 'mle':
            current, thetas, CRLBs, likelihoods, iterations = gaussmle.gaussmle_async(spots, self.eps, self.max_it, method='sigmaxy')
            while current[0] < N:
                self.progressMade.emit(current[0], N)
                time.sleep(0.2)
            locs = gaussmle.locs_from_fits(self.identifications, thetas, CRLBs, likelihoods, iterations, self.box)
        else:
            print('This should never happen...')
        self.progressMade.emit(N+1, N)
        dt = time.time() - t0
        self.finished.emit(locs, dt, self.fit_z, self.calibrate_z)


class FitZWorker(QtCore.QThread):

    progressMade = QtCore.pyqtSignal(int, int)
    finished = QtCore.pyqtSignal(np.recarray, float)

    def __init__(self, locs, info, calibration, magnification_factor):
        super().__init__()
        self.locs = locs
        self.info = info
        self.calibration = calibration
        self.magnification_factor = magnification_factor

    def run(self):
        t0 = time.time()
        N = len(self.locs)
        fs = zfit.fit_z_parallel(self.locs, self.info, self.calibration, self.magnification_factor, filter=0, async=True)
        n_tasks = len(fs)
        while lib.n_futures_done(fs) < n_tasks:
            self.progressMade.emit(round(N * lib.n_futures_done(fs) / n_tasks), N)
            time.sleep(0.2)
        locs = zfit.locs_from_futures(fs, filter=0)
        dt = time.time() - t0
        self.finished.emit(locs, dt)


def main():
    app = QtGui.QApplication(sys.argv)
    window = Window()
    window.show()

    def excepthook(type, value, tback):
        lib.cancel_dialogs()
        message = ''.join(traceback.format_exception(type, value, tback))
        errorbox = QtGui.QMessageBox.critical(window, 'An error occured', message)
        errorbox.exec_()
        sys.__excepthook__(type, value, tback)
    sys.excepthook = excepthook

    sys.exit(app.exec_())


if __name__ == '__main__':
    main()<|MERGE_RESOLUTION|>--- conflicted
+++ resolved
@@ -16,11 +16,7 @@
 import time
 import numpy as np
 import traceback
-<<<<<<< HEAD
 from .. import io, localize, gausslq, gaussmle, zfit, lib, CONFIG
-=======
-from .. import io, localize, lib, CONFIG
->>>>>>> 926da3c9
 
 
 CMAP_GRAYSCALE = [QtGui.qRgb(_, _, _) for _ in range(256)]
